use std::path::{Path, PathBuf};

use rayon::prelude::*;
use tokio_util::compat::FuturesAsyncReadCompatExt;
use zip::result::ZipError;
use zip::ZipArchive;

pub use crate::vendor::{CloneableSeekableReader, HasLength};

mod vendor;

#[derive(Debug, thiserror::Error)]
pub enum Error {
    #[error(transparent)]
    Zip(#[from] ZipError),
    #[error(transparent)]
    AsyncZip(#[from] async_zip::error::ZipError),
    #[error(transparent)]
    Io(#[from] std::io::Error),
    #[error("Unsupported archive type: {0}")]
    UnsupportedArchive(PathBuf),
    #[error(
        "The top level of the archive must only contain a list directory, but it contains: {0:?}"
    )]
    InvalidArchive(Vec<fs_err::DirEntry>),
}

/// Unzip a `.zip` archive into the target directory without requiring Seek.
///
/// This is useful for unzipping files as they're being downloaded. If the archive
/// is already fully on disk, consider using `unzip_archive`, which can use multiple
/// threads to work faster in that case.
pub async fn unzip_no_seek<R: tokio::io::AsyncRead + Unpin>(
    reader: R,
    target: &Path,
) -> Result<(), Error> {
    let mut zip = async_zip::base::read::stream::ZipFileReader::with_tokio(reader);

    while let Some(mut entry) = zip.next_with_entry().await? {
        // Construct path
        let path = entry.reader().entry().filename().as_str()?;
        let path = target.join(path);
        let is_dir = entry.reader().entry().dir()?;

        // Create dir or write file
        if is_dir {
            tokio::fs::create_dir_all(path).await?;
        } else {
            if let Some(parent) = path.parent() {
                tokio::fs::create_dir_all(parent).await?;
            }
<<<<<<< HEAD
            let mut file = tokio::fs::File::create(path).await?;
            let mut reader = entry.reader_mut().compat();
            tokio::io::copy(&mut reader, &mut file).await?;
=======
            let file = tokio::fs::File::create(path).await?;
            let mut writer = tokio::io::BufWriter::new(file);
            let mut reader = entry.reader_mut().compat();
            tokio::io::copy(&mut reader, &mut writer).await?;
>>>>>>> 90edfa8f
        }

        // Close current file to get access to the next one. See docs:
        // https://docs.rs/async_zip/0.0.16/async_zip/base/read/stream/
        zip = entry.skip().await?;
    }

    Ok(())
}

/// Unzip a `.zip` archive into the target directory.
pub fn unzip_archive<R: Send + std::io::Read + std::io::Seek + HasLength>(
    reader: R,
    target: &Path,
) -> Result<(), Error> {
    // Unzip in parallel.
    let archive = ZipArchive::new(CloneableSeekableReader::new(reader))?;
    (0..archive.len())
        .par_bridge()
        .map(|file_number| {
            let mut archive = archive.clone();
            let mut file = archive.by_index(file_number)?;

            // Determine the path of the file within the wheel.
            let file_path = match file.enclosed_name() {
                Some(path) => path.to_owned(),
                None => return Ok(()),
            };

            // Create necessary parent directories.
            let path = target.join(file_path);
            if file.is_dir() {
                fs_err::create_dir_all(path)?;
                return Ok(());
            }
            if let Some(parent) = path.parent() {
                fs_err::create_dir_all(parent)?;
            }

            // Write the file.
            let mut outfile = fs_err::File::create(&path)?;
            std::io::copy(&mut file, &mut outfile)?;

            // Set permissions.
            #[cfg(unix)]
            {
                use std::fs::Permissions;
                use std::os::unix::fs::PermissionsExt;

                if let Some(mode) = file.unix_mode() {
                    std::fs::set_permissions(&path, Permissions::from_mode(mode))?;
                }
            }

            Ok(())
        })
        .collect::<Result<_, Error>>()
}

/// Extract a `.zip` or `.tar.gz` archive into the target directory.
pub fn extract_archive(source: impl AsRef<Path>, target: impl AsRef<Path>) -> Result<(), Error> {
    // .zip
    if source
        .as_ref()
        .extension()
        .is_some_and(|ext| ext.eq_ignore_ascii_case("zip"))
    {
        unzip_archive(fs_err::File::open(source.as_ref())?, target.as_ref())?;
        return Ok(());
    }

    // .tar.gz
    if source
        .as_ref()
        .extension()
        .is_some_and(|ext| ext.eq_ignore_ascii_case("gz"))
    {
        if source.as_ref().file_stem().is_some_and(|stem| {
            Path::new(stem)
                .extension()
                .is_some_and(|ext| ext.eq_ignore_ascii_case("tar"))
        }) {
            let mut archive = tar::Archive::new(flate2::read::GzDecoder::new(fs_err::File::open(
                source.as_ref(),
            )?));
            // https://github.com/alexcrichton/tar-rs/issues/349
            archive.set_preserve_mtime(false);
            archive.unpack(target)?;
            return Ok(());
        }
    }

    Err(Error::UnsupportedArchive(source.as_ref().to_path_buf()))
}

/// Extract a source distribution into the target directory.
///
/// Returns the path to the top-level directory of the source distribution.
pub fn extract_source(
    source: impl AsRef<Path>,
    target: impl AsRef<Path>,
) -> Result<PathBuf, Error> {
    extract_archive(&source, &target)?;

    // > A .tar.gz source distribution (sdist) contains a single top-level directory called
    // > `{name}-{version}` (e.g. foo-1.0), containing the source files of the package.
    // TODO(konstin): Verify the name of the directory.
    let top_level =
        fs_err::read_dir(target.as_ref())?.collect::<std::io::Result<Vec<fs_err::DirEntry>>>()?;
    let [root] = top_level.as_slice() else {
        return Err(Error::InvalidArchive(top_level));
    };

    Ok(root.path())
}<|MERGE_RESOLUTION|>--- conflicted
+++ resolved
@@ -49,16 +49,10 @@
             if let Some(parent) = path.parent() {
                 tokio::fs::create_dir_all(parent).await?;
             }
-<<<<<<< HEAD
-            let mut file = tokio::fs::File::create(path).await?;
-            let mut reader = entry.reader_mut().compat();
-            tokio::io::copy(&mut reader, &mut file).await?;
-=======
             let file = tokio::fs::File::create(path).await?;
             let mut writer = tokio::io::BufWriter::new(file);
             let mut reader = entry.reader_mut().compat();
             tokio::io::copy(&mut reader, &mut writer).await?;
->>>>>>> 90edfa8f
         }
 
         // Close current file to get access to the next one. See docs:
